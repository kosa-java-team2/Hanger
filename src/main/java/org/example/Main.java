package org.example;

<<<<<<< HEAD
import org.example.datastore.DataStore;
import org.example.model.Role;
import org.example.model.User;
import org.example.service.AdminService;
import org.example.service.AuthService;
import org.example.service.PostService;
import org.example.util.InputUtil;

import java.util.Scanner;

public class Main {
=======
class Main {
>>>>>>> 669caa2c
    private final DataStore store = new DataStore();
    private final AuthService auth = new AuthService(store);
    private final PostService postService = new PostService(store);
    private final AdminService adminService = new AdminService(store);
<<<<<<< HEAD

    private final Scanner sc = new Scanner(System.in);

    public static void main(String[] args) {
        new Main().run();
=======
    private final TradeService tradeService = new TradeService(store);
    private final NotificationService notificationService = new NotificationService(store);

    // Scanner는 InputUtil에서 일원화하여 사용하므로 여기서는 보유하지 않습니다.

    public static void main(String[] args) {
        new HangerApp().run();
>>>>>>> 669caa2c
    }

    private void run() {
        store.loadAll();              // 직렬화 데이터 로드
        auth.ensureDefaultAdmin();    // 기본 관리자 계정 확보

        while (true) {
            if (auth.getCurrentUser() == null) {
                printWelcome();
                int sel = InputUtil.readIntInRange("선택: ", 0, 3);
                switch (sel) {
<<<<<<< HEAD
                    case 1:
                        auth.signup();
                        break;
                    case 2:
                        auth.login(false);
                        break;
                    case 3:
                        auth.login(true);
                        break; // 관리자 로그인
=======
                    case 1: auth.signup(); break;
                    case 2: auth.login(false); break;
                    case 3: auth.login(true);  break; // 관리자 로그인
>>>>>>> 669caa2c
                    case 0:
                        store.saveAll();
                        System.out.println("프로그램을 종료합니다. 이용해 주셔서 감사합니다!");
                        return;
                }
            } else if (auth.getCurrentUser().getRole() == Role.ADMIN) {
                showAdminMenu();
            } else {
                showMemberMenu();
            }
        }
    }

    private void printWelcome() {
        System.out.println("====================================");
        System.out.println("중고거래 시스템에 오신 것을 환영합니다!");
        System.out.println("1. 회원 가입");
        System.out.println("2. 로그인");
        System.out.println("3. 관리자 로그인");
        System.out.println("0. 종료");
        System.out.println("====================================");
    }

    // 일반 사용자 메뉴
    private void showMemberMenu() {
        User me = auth.getCurrentUser();
        System.out.println("\n======== 메인 메뉴 ======");
<<<<<<< HEAD
        System.out.println("로그인: " + me.getId() + " (" + me.getNickname() + ")");
        System.out.println("1. 게시글 등록");
        System.out.println("2. 게시글 검색/조회");
        System.out.println("3. 내 게시글 수정/삭제");
        System.out.println("4. 로그아웃");
        System.out.println("0. 종료");
        System.out.println("========================");
        int sel = InputUtil.readIntInRange("원하는 메뉴를 선택하세요: ", 0, 4);
        switch (sel) {
            case 1:
                postService.createPost(me);
                break;
            case 2:
                postService.searchAndView(me);
                break;
            case 3:
                postService.manageMyPosts(me);
                break;
            case 4:
                auth.logout();
                break;
=======
        String rank = postService.getUserRank(me);
        System.out.println("로그인: " + me.getId() + " (" + me.getNickname() + (rank.isEmpty() ? "" : " - " + rank) + ")");
        System.out.println("1. 게시글 등록");
        System.out.println("2. 게시글 검색/조회");
        System.out.println("3. 내 게시글 수정/삭제");
        System.out.println("4. 내 거래 관리");
        System.out.println("5. 알림 확인");
        System.out.println("6. 로그아웃");
        System.out.println("0. 종료");
        System.out.println("========================");
        int sel = InputUtil.readIntInRange("원하는 메뉴를 선택하세요: ", 0, 6);
        switch (sel) {
            case 1: postService.createPost(me); break;
            case 2: postService.searchAndView(me); break;
            case 3: postService.manageMyPosts(me); break;
            case 4: tradeService.manageTrades(me); break;
            case 5: notificationService.showMyNotifications(me); break;
            case 6: auth.logout(); break;
>>>>>>> 669caa2c
            case 0:
                store.saveAll();
                System.out.println("프로그램을 종료합니다. 이용해 주셔서 감사합니다!");
                System.exit(0);
        }
    }

    // 관리자 메뉴
    private void showAdminMenu() {
        System.out.println("\n====== 관리자 메뉴 ======");
        System.out.println("1. 사용자 목록 조회/삭제");
        System.out.println("2. 게시글 목록 조회/삭제");
        System.out.println("3. 로그아웃");
        System.out.println("0. 종료");
        System.out.println("=========================");
        int sel = InputUtil.readIntInRange("선택: ", 0, 3);
        switch (sel) {
<<<<<<< HEAD
            case 1:
                adminService.manageUsers();
                break;
            case 2:
                adminService.managePosts();
                break;
            case 3:
                auth.logout();
                break;
=======
            case 1: adminService.manageUsers(); break;
            case 2: adminService.managePosts(); break;
            case 3: auth.logout(); break;
>>>>>>> 669caa2c
            case 0:
                store.saveAll();
                System.out.println("프로그램을 종료합니다. 이용해 주셔서 감사합니다!");
                System.exit(0);
        }
    }
}<|MERGE_RESOLUTION|>--- conflicted
+++ resolved
@@ -1,39 +1,23 @@
 package org.example;
 
-<<<<<<< HEAD
 import org.example.datastore.DataStore;
 import org.example.model.Role;
 import org.example.model.User;
-import org.example.service.AdminService;
-import org.example.service.AuthService;
-import org.example.service.PostService;
+import org.example.service.*;
 import org.example.util.InputUtil;
 
-import java.util.Scanner;
-
 public class Main {
-=======
-class Main {
->>>>>>> 669caa2c
     private final DataStore store = new DataStore();
     private final AuthService auth = new AuthService(store);
     private final PostService postService = new PostService(store);
     private final AdminService adminService = new AdminService(store);
-<<<<<<< HEAD
-
-    private final Scanner sc = new Scanner(System.in);
-
-    public static void main(String[] args) {
-        new Main().run();
-=======
     private final TradeService tradeService = new TradeService(store);
     private final NotificationService notificationService = new NotificationService(store);
 
     // Scanner는 InputUtil에서 일원화하여 사용하므로 여기서는 보유하지 않습니다.
 
     public static void main(String[] args) {
-        new HangerApp().run();
->>>>>>> 669caa2c
+        new Main().run();
     }
 
     private void run() {
@@ -45,21 +29,9 @@
                 printWelcome();
                 int sel = InputUtil.readIntInRange("선택: ", 0, 3);
                 switch (sel) {
-<<<<<<< HEAD
-                    case 1:
-                        auth.signup();
-                        break;
-                    case 2:
-                        auth.login(false);
-                        break;
-                    case 3:
-                        auth.login(true);
-                        break; // 관리자 로그인
-=======
                     case 1: auth.signup(); break;
                     case 2: auth.login(false); break;
                     case 3: auth.login(true);  break; // 관리자 로그인
->>>>>>> 669caa2c
                     case 0:
                         store.saveAll();
                         System.out.println("프로그램을 종료합니다. 이용해 주셔서 감사합니다!");
@@ -87,29 +59,6 @@
     private void showMemberMenu() {
         User me = auth.getCurrentUser();
         System.out.println("\n======== 메인 메뉴 ======");
-<<<<<<< HEAD
-        System.out.println("로그인: " + me.getId() + " (" + me.getNickname() + ")");
-        System.out.println("1. 게시글 등록");
-        System.out.println("2. 게시글 검색/조회");
-        System.out.println("3. 내 게시글 수정/삭제");
-        System.out.println("4. 로그아웃");
-        System.out.println("0. 종료");
-        System.out.println("========================");
-        int sel = InputUtil.readIntInRange("원하는 메뉴를 선택하세요: ", 0, 4);
-        switch (sel) {
-            case 1:
-                postService.createPost(me);
-                break;
-            case 2:
-                postService.searchAndView(me);
-                break;
-            case 3:
-                postService.manageMyPosts(me);
-                break;
-            case 4:
-                auth.logout();
-                break;
-=======
         String rank = postService.getUserRank(me);
         System.out.println("로그인: " + me.getId() + " (" + me.getNickname() + (rank.isEmpty() ? "" : " - " + rank) + ")");
         System.out.println("1. 게시글 등록");
@@ -128,7 +77,6 @@
             case 4: tradeService.manageTrades(me); break;
             case 5: notificationService.showMyNotifications(me); break;
             case 6: auth.logout(); break;
->>>>>>> 669caa2c
             case 0:
                 store.saveAll();
                 System.out.println("프로그램을 종료합니다. 이용해 주셔서 감사합니다!");
@@ -146,21 +94,9 @@
         System.out.println("=========================");
         int sel = InputUtil.readIntInRange("선택: ", 0, 3);
         switch (sel) {
-<<<<<<< HEAD
-            case 1:
-                adminService.manageUsers();
-                break;
-            case 2:
-                adminService.managePosts();
-                break;
-            case 3:
-                auth.logout();
-                break;
-=======
             case 1: adminService.manageUsers(); break;
             case 2: adminService.managePosts(); break;
             case 3: auth.logout(); break;
->>>>>>> 669caa2c
             case 0:
                 store.saveAll();
                 System.out.println("프로그램을 종료합니다. 이용해 주셔서 감사합니다!");
