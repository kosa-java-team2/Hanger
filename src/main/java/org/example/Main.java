--- conflicted
+++ resolved
@@ -1,8 +1,13 @@
 package org.example;
 
-<<<<<<< HEAD
-class Main {
-=======
+import org.example.datastore.DataStore;
+import org.example.model.Role;
+import org.example.model.User;
+import org.example.service.AdminService;
+import org.example.service.AuthService;
+import org.example.service.PostService;
+import org.example.util.InputUtil;
+
 import java.util.Scanner;
 
 public class Main {
@@ -13,9 +18,8 @@
 
     private final Scanner sc = new Scanner(System.in);
 
->>>>>>> 71665f16
     public static void main(String[] args) {
-        new HangerApp().run();
+        new Main().run();
     }
 
     private void run() {
